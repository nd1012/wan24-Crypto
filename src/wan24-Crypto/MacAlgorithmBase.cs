--- conflicted
+++ resolved
@@ -40,7 +40,6 @@
         /// <param name="pwd">Password</param>
         /// <param name="options">Options</param>
         /// <returns>Algorithm</returns>
-<<<<<<< HEAD
         public virtual KeyedHashAlgorithm GetMacAlgorithm(byte[] pwd, CryptoOptions? options = null)
         {
             try
@@ -58,9 +57,6 @@
                 throw CryptographicException.From(ex);
             }
         }
-=======
-        public abstract KeyedHashAlgorithm GetMacAlgorithm(byte[] pwd, CryptoOptions? options = null);
->>>>>>> 39c12d57
 
         /// <summary>
         /// Get a MAC stream
@@ -72,7 +68,6 @@
         /// <returns>MAC stream and crypto transform</returns>
         public virtual MacStreams GetMacStream(byte[] pwd, Stream? target = null, bool writable = true, CryptoOptions? options = null)
         {
-<<<<<<< HEAD
             try
             {
                 if (CryptoHelper.StrictPostQuantumSafety && !HashHelper.GetAlgorithm(Name).IsPostQuantum)
@@ -92,28 +87,11 @@
             }
             catch (CryptographicException)
             {
-=======
-            options ??= DefaultOptions;
-            options = MacHelper.GetDefaultOptions(options);
-            KeyedHashAlgorithm algo = GetMacAlgorithm(pwd, options);
-            try
-            {
-                return new(new(target ?? Stream.Null, algo, writable ? CryptoStreamMode.Write : CryptoStreamMode.Read, options?.LeaveOpen ?? true), algo);
-            }
-            catch (CryptographicException)
-            {
-                algo.Dispose();
->>>>>>> 39c12d57
                 throw;
             }
             catch (Exception ex)
             {
-<<<<<<< HEAD
                 throw CryptographicException.From(ex);
-=======
-                algo.Dispose();
-                throw new CryptographicException(ex.Message, ex);
->>>>>>> 39c12d57
             }
         }
 
@@ -184,7 +162,6 @@
                 throw CryptographicException.From(ex);
             }
         }
-<<<<<<< HEAD
 
         /// <summary>
         /// Get the MAC algorithm
@@ -193,7 +170,5 @@
         /// <param name="options">Options</param>
         /// <returns>Algorithm</returns>
         protected abstract KeyedHashAlgorithm GetMacAlgorithmInt(byte[] pwd, CryptoOptions? options);
-=======
->>>>>>> 39c12d57
     }
 }